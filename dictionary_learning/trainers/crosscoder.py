"""
Implements the standard SAE training scheme.
"""

import torch as th
import torch.nn as nn
from ..trainers.trainer import SAETrainer
from ..config import DEBUG
from ..dictionary import CrossCoder, FeatureScaler
from collections import namedtuple


class CrossCoderTrainer(SAETrainer):
    """
    Standard SAE training scheme for cross-coding.
    """

    def __init__(
        self,
        dict_class=CrossCoder,
        num_layers=2,
        activation_dim=512,
        dict_size=64 * 512,
        lr=1e-3,
        l1_penalty=1e-1,
        warmup_steps=1000,  # lr warmup period at start of training and after each resample
        resample_steps=None,  # how often to resample neurons
        seed=None,
        device=None,
        layer=None,
        lm_name=None,
        wandb_name="CrossCoderTrainer",
        submodule_name=None,
        compile=False,
        dict_class_kwargs={},
        pretrained_ae=None,
    ):
        super().__init__(seed)

        assert layer is not None and lm_name is not None
        self.layer = layer
        self.lm_name = lm_name
        self.submodule_name = submodule_name
        self.compile = compile
        if seed is not None:
            th.manual_seed(seed)
            th.cuda.manual_seed_all(seed)

        # initialize dictionary
        if pretrained_ae is None:
            self.ae = dict_class(
                activation_dim, dict_size, num_layers=num_layers, **dict_class_kwargs
            )
        else:
            self.ae = pretrained_ae

        if compile:
            self.ae = th.compile(self.ae)
        self.lr = lr
        self.l1_penalty = l1_penalty
        self.warmup_steps = warmup_steps
        self.wandb_name = wandb_name

        if device is None:
            self.device = "cuda" if th.cuda.is_available() else "cpu"
        else:
            self.device = device
        self.ae.to(self.device)

        self.resample_steps = resample_steps

        if self.resample_steps is not None:
            # how many steps since each neuron was last activated?
            self.steps_since_active = th.zeros(self.ae.dict_size, dtype=int).to(
                self.device
            )
        else:
            self.steps_since_active = None

        self.optimizer = th.optim.Adam(self.ae.parameters(), lr=lr)
        if resample_steps is None:

            def warmup_fn(step):
                return min(step / warmup_steps, 1.0)

        else:

            def warmup_fn(step):
<<<<<<< HEAD
                return min((step % resample_steps) / warmup_steps, 1.)

        self.warmup_fn = warmup_fn
        self.scheduler = th.optim.lr_scheduler.LambdaLR(self.optimizer, lr_lambda=warmup_fn)
=======
                return min((step % resample_steps) / warmup_steps, 1.0)

        self.scheduler = th.optim.lr_scheduler.LambdaLR(
            self.optimizer, lr_lambda=warmup_fn
        )
>>>>>>> 0f3e5e89

    def resample_neurons(self, deads, activations):
        with th.no_grad():
            if deads.sum() == 0:
                return
            self.ae.resample_neurons(deads, activations)
            # reset Adam parameters for dead neurons
            state_dict = self.optimizer.state_dict()["state"]
            ## encoder weight
            state_dict[0]["exp_avg"][:, :, deads] = 0.0
            state_dict[0]["exp_avg_sq"][:, :, deads] = 0.0
            ## encoder bias
            state_dict[1]["exp_avg"][deads] = 0.0
            state_dict[1]["exp_avg_sq"][deads] = 0.0
            ## decoder weight
            state_dict[3]["exp_avg"][:, deads, :] = 0.0
            state_dict[3]["exp_avg_sq"][:, deads, :] = 0.0

    def loss(self, x, logging=False, return_deads=False, **kwargs):
        x_hat, f = self.ae(x, output_features=True)
        l2_loss = th.linalg.norm(x - x_hat, dim=-1).mean()
        l1_loss = f.norm(p=1, dim=-1).mean()
        deads = (f <= 1e-8).all(dim=0)
        if self.steps_since_active is not None:
            # update steps_since_active
            self.steps_since_active[deads] += 1
            self.steps_since_active[~deads] = 0

        loss = l2_loss + self.l1_penalty * l1_loss

        if not logging:
            return loss
        else:
            return namedtuple("LossLog", ["x", "x_hat", "f", "losses"])(
                x,
                x_hat,
                f,
                {
                    "l2_loss": l2_loss.item(),
                    "mse_loss": (x - x_hat).pow(2).sum(dim=-1).mean().item(),
                    "sparsity_loss": l1_loss.item(),
                    "loss": loss.item(),
                    "deads": deads if return_deads else None,
                },
            )

    def update(self, step, activations):
        activations = activations.to(self.device)

        self.optimizer.zero_grad()
        loss = self.loss(activations)
        loss.backward()
        self.optimizer.step()
        self.scheduler.step()

        if self.resample_steps is not None and step % self.resample_steps == 0:
            self.resample_neurons(
                self.steps_since_active > self.resample_steps / 2, activations
            )

    @property
    def config(self):
        return {
<<<<<<< HEAD
            'dict_class': self.ae.__class__.__name__ if not self.compile else self.ae._orig_mod.__class__.__name__,
            'trainer_class' : self.__class__.__name__,
            'activation_dim': self.ae.activation_dim,
            'dict_size': self.ae.dict_size,
            'lr' : self.lr,
            'l1_penalty' : self.l1_penalty,
            'warmup_steps' : self.warmup_steps,
            'resample_steps' : self.resample_steps,
            'device' : self.device,
            'layer' : self.layer,
            'lm_name' : self.lm_name,
            'wandb_name': self.wandb_name,
            'submodule_name': self.submodule_name,
        }




class FeatureScalerTrainer(CrossCoderTrainer):
    def __init__(self, cross_coder: CrossCoder, target_decoder_layers: list[int] = None, feature_scaler: FeatureScaler | None = None, **kwargs):
        assert "pretrained_ae" not in kwargs, "pretrained_ae should not be set for FeatureScalerTrainer"
        assert "layer" not in kwargs, "layer should not be set for FeatureScalerTrainer"
        assert "lm_name" not in kwargs, "lm_name should not be set for FeatureScalerTrainer"
        assert "submodule_name" not in kwargs, "submodule_name should not be set for FeatureScalerTrainer"
        assert "resample_steps" not in kwargs, "resample_steps should not be set for FeatureScalerTrainer"
        self.compile = kwargs.pop("compile", False)
        super().__init__(**kwargs, pretrained_ae=cross_coder, layer=-1, lm_name="feature_scaler", compile=False)
        if feature_scaler is None:
            self.feature_scaler = FeatureScaler(cross_coder.dict_size)
        else:
            self.feature_scaler = feature_scaler

        if target_decoder_layers is None:
            self.target_decoder_layers = list(range(cross_coder.num_layers))
        else:
            self.target_decoder_layers = target_decoder_layers

        self.ae = CrossCoder(
            activation_dim=cross_coder.activation_dim,
            dict_size=cross_coder.dict_size,
            num_layers=cross_coder.num_layers,
            num_decoder_layers=len(target_decoder_layers),
        )

        self.ae.encoder.weight = nn.Parameter(cross_coder.encoder.weight.data)
        self.ae.encoder.bias = nn.Parameter(cross_coder.encoder.bias.data)
        self.ae.decoder.weight = nn.Parameter(cross_coder.decoder.weight.data[target_decoder_layers, :, :])
        self.ae.decoder.bias = nn.Parameter(cross_coder.decoder.bias.data[target_decoder_layers, :])

        # disable gradients for ae
        for param in self.ae.parameters():
            param.requires_grad = False

        # add feature scaler to ae
        self.ae.feature_scaler = self.feature_scaler
        
        if self.compile:
            self.ae = th.compile(self.ae)

        self.ae.to(self.device)
        self.optimizer = th.optim.Adam(self.ae.parameters(), lr=self.lr)
        self.scheduler = th.optim.lr_scheduler.LambdaLR(self.optimizer, lr_lambda=self.warmup_fn)


    def loss(self, x, logging=False, return_deads=False, **kwargs):
        x_hat, f = self.ae(x, output_features=True)
        l2_loss = th.linalg.norm(x[:, self.target_decoder_layers] - x_hat, dim=-1).mean()
        l1_loss = f.norm(p=1, dim=-1).mean()
        deads = (f <= 1e-8).all(dim=0)
        if self.steps_since_active is not None:
            # update steps_since_active
            self.steps_since_active[deads] += 1
            self.steps_since_active[~deads] = 0
        
        loss = l2_loss + self.l1_penalty * l1_loss


        scalars = self.ae.feature_scaler.act_func(self.ae.feature_scaler.scaler)
        num_pos_scalars = (scalars > 1e-6).sum().item()
        num_scalars = scalars.numel()
        sparsity = num_pos_scalars / num_scalars
        min_scalars = scalars.min().item()
        max_scalars = scalars.max().item()
        mean_scalars = scalars.mean().item()

        if not logging:
            return loss
        else:
            return namedtuple('LossLog', ['x', 'x_hat', 'f', 'losses'])(
                x, x_hat, f,
                {
                    'l2_loss' : l2_loss.item(),
                    'mse_loss' : (x - x_hat).pow(2).sum(dim=-1).mean().item(),
                    'sparsity_loss' : l1_loss.item(),
                    'loss' : loss.item(),
                    'deads' : deads if return_deads else None,
                    'frac_active_scalars' : sparsity,
                    'scaler_min' : min_scalars,
                    'scaler_max' : max_scalars,
                    'scaler_mean' : mean_scalars
                }
            )
=======
            "dict_class": (
                self.ae.__class__.__name__
                if not self.compile
                else self.ae._orig_mod.__class__.__name__
            ),
            "trainer_class": self.__class__.__name__,
            "activation_dim": self.ae.activation_dim,
            "dict_size": self.ae.dict_size,
            "lr": self.lr,
            "l1_penalty": self.l1_penalty,
            "warmup_steps": self.warmup_steps,
            "resample_steps": self.resample_steps,
            "device": self.device,
            "layer": self.layer,
            "lm_name": self.lm_name,
            "wandb_name": self.wandb_name,
            "submodule_name": self.submodule_name,
        }
>>>>>>> 0f3e5e89
<|MERGE_RESOLUTION|>--- conflicted
+++ resolved
@@ -86,18 +86,11 @@
         else:
 
             def warmup_fn(step):
-<<<<<<< HEAD
-                return min((step % resample_steps) / warmup_steps, 1.)
-
-        self.warmup_fn = warmup_fn
-        self.scheduler = th.optim.lr_scheduler.LambdaLR(self.optimizer, lr_lambda=warmup_fn)
-=======
                 return min((step % resample_steps) / warmup_steps, 1.0)
 
         self.scheduler = th.optim.lr_scheduler.LambdaLR(
             self.optimizer, lr_lambda=warmup_fn
         )
->>>>>>> 0f3e5e89
 
     def resample_neurons(self, deads, activations):
         with th.no_grad():
@@ -161,110 +154,6 @@
     @property
     def config(self):
         return {
-<<<<<<< HEAD
-            'dict_class': self.ae.__class__.__name__ if not self.compile else self.ae._orig_mod.__class__.__name__,
-            'trainer_class' : self.__class__.__name__,
-            'activation_dim': self.ae.activation_dim,
-            'dict_size': self.ae.dict_size,
-            'lr' : self.lr,
-            'l1_penalty' : self.l1_penalty,
-            'warmup_steps' : self.warmup_steps,
-            'resample_steps' : self.resample_steps,
-            'device' : self.device,
-            'layer' : self.layer,
-            'lm_name' : self.lm_name,
-            'wandb_name': self.wandb_name,
-            'submodule_name': self.submodule_name,
-        }
-
-
-
-
-class FeatureScalerTrainer(CrossCoderTrainer):
-    def __init__(self, cross_coder: CrossCoder, target_decoder_layers: list[int] = None, feature_scaler: FeatureScaler | None = None, **kwargs):
-        assert "pretrained_ae" not in kwargs, "pretrained_ae should not be set for FeatureScalerTrainer"
-        assert "layer" not in kwargs, "layer should not be set for FeatureScalerTrainer"
-        assert "lm_name" not in kwargs, "lm_name should not be set for FeatureScalerTrainer"
-        assert "submodule_name" not in kwargs, "submodule_name should not be set for FeatureScalerTrainer"
-        assert "resample_steps" not in kwargs, "resample_steps should not be set for FeatureScalerTrainer"
-        self.compile = kwargs.pop("compile", False)
-        super().__init__(**kwargs, pretrained_ae=cross_coder, layer=-1, lm_name="feature_scaler", compile=False)
-        if feature_scaler is None:
-            self.feature_scaler = FeatureScaler(cross_coder.dict_size)
-        else:
-            self.feature_scaler = feature_scaler
-
-        if target_decoder_layers is None:
-            self.target_decoder_layers = list(range(cross_coder.num_layers))
-        else:
-            self.target_decoder_layers = target_decoder_layers
-
-        self.ae = CrossCoder(
-            activation_dim=cross_coder.activation_dim,
-            dict_size=cross_coder.dict_size,
-            num_layers=cross_coder.num_layers,
-            num_decoder_layers=len(target_decoder_layers),
-        )
-
-        self.ae.encoder.weight = nn.Parameter(cross_coder.encoder.weight.data)
-        self.ae.encoder.bias = nn.Parameter(cross_coder.encoder.bias.data)
-        self.ae.decoder.weight = nn.Parameter(cross_coder.decoder.weight.data[target_decoder_layers, :, :])
-        self.ae.decoder.bias = nn.Parameter(cross_coder.decoder.bias.data[target_decoder_layers, :])
-
-        # disable gradients for ae
-        for param in self.ae.parameters():
-            param.requires_grad = False
-
-        # add feature scaler to ae
-        self.ae.feature_scaler = self.feature_scaler
-        
-        if self.compile:
-            self.ae = th.compile(self.ae)
-
-        self.ae.to(self.device)
-        self.optimizer = th.optim.Adam(self.ae.parameters(), lr=self.lr)
-        self.scheduler = th.optim.lr_scheduler.LambdaLR(self.optimizer, lr_lambda=self.warmup_fn)
-
-
-    def loss(self, x, logging=False, return_deads=False, **kwargs):
-        x_hat, f = self.ae(x, output_features=True)
-        l2_loss = th.linalg.norm(x[:, self.target_decoder_layers] - x_hat, dim=-1).mean()
-        l1_loss = f.norm(p=1, dim=-1).mean()
-        deads = (f <= 1e-8).all(dim=0)
-        if self.steps_since_active is not None:
-            # update steps_since_active
-            self.steps_since_active[deads] += 1
-            self.steps_since_active[~deads] = 0
-        
-        loss = l2_loss + self.l1_penalty * l1_loss
-
-
-        scalars = self.ae.feature_scaler.act_func(self.ae.feature_scaler.scaler)
-        num_pos_scalars = (scalars > 1e-6).sum().item()
-        num_scalars = scalars.numel()
-        sparsity = num_pos_scalars / num_scalars
-        min_scalars = scalars.min().item()
-        max_scalars = scalars.max().item()
-        mean_scalars = scalars.mean().item()
-
-        if not logging:
-            return loss
-        else:
-            return namedtuple('LossLog', ['x', 'x_hat', 'f', 'losses'])(
-                x, x_hat, f,
-                {
-                    'l2_loss' : l2_loss.item(),
-                    'mse_loss' : (x - x_hat).pow(2).sum(dim=-1).mean().item(),
-                    'sparsity_loss' : l1_loss.item(),
-                    'loss' : loss.item(),
-                    'deads' : deads if return_deads else None,
-                    'frac_active_scalars' : sparsity,
-                    'scaler_min' : min_scalars,
-                    'scaler_max' : max_scalars,
-                    'scaler_mean' : mean_scalars
-                }
-            )
-=======
             "dict_class": (
                 self.ae.__class__.__name__
                 if not self.compile
@@ -283,4 +172,91 @@
             "wandb_name": self.wandb_name,
             "submodule_name": self.submodule_name,
         }
->>>>>>> 0f3e5e89
+
+
+
+
+class FeatureScalerTrainer(CrossCoderTrainer):
+    def __init__(self, cross_coder: CrossCoder, target_decoder_layers: list[int] = None, feature_scaler: FeatureScaler | None = None, **kwargs):
+        assert "pretrained_ae" not in kwargs, "pretrained_ae should not be set for FeatureScalerTrainer"
+        assert "layer" not in kwargs, "layer should not be set for FeatureScalerTrainer"
+        assert "lm_name" not in kwargs, "lm_name should not be set for FeatureScalerTrainer"
+        assert "submodule_name" not in kwargs, "submodule_name should not be set for FeatureScalerTrainer"
+        assert "resample_steps" not in kwargs, "resample_steps should not be set for FeatureScalerTrainer"
+        self.compile = kwargs.pop("compile", False)
+        super().__init__(**kwargs, pretrained_ae=cross_coder, layer=-1, lm_name="feature_scaler", compile=False)
+        if feature_scaler is None:
+            self.feature_scaler = FeatureScaler(cross_coder.dict_size)
+        else:
+            self.feature_scaler = feature_scaler
+
+        if target_decoder_layers is None:
+            self.target_decoder_layers = list(range(cross_coder.num_layers))
+        else:
+            self.target_decoder_layers = target_decoder_layers
+
+        self.ae = CrossCoder(
+            activation_dim=cross_coder.activation_dim,
+            dict_size=cross_coder.dict_size,
+            num_layers=cross_coder.num_layers,
+            num_decoder_layers=len(target_decoder_layers),
+        )
+
+        self.ae.encoder.weight = nn.Parameter(cross_coder.encoder.weight.data)
+        self.ae.encoder.bias = nn.Parameter(cross_coder.encoder.bias.data)
+        self.ae.decoder.weight = nn.Parameter(cross_coder.decoder.weight.data[target_decoder_layers, :, :])
+        self.ae.decoder.bias = nn.Parameter(cross_coder.decoder.bias.data[target_decoder_layers, :])
+
+        # disable gradients for ae
+        for param in self.ae.parameters():
+            param.requires_grad = False
+
+        # add feature scaler to ae
+        self.ae.feature_scaler = self.feature_scaler
+        
+        if self.compile:
+            self.ae = th.compile(self.ae)
+
+        self.ae.to(self.device)
+        self.optimizer = th.optim.Adam(self.ae.parameters(), lr=self.lr)
+        self.scheduler = th.optim.lr_scheduler.LambdaLR(self.optimizer, lr_lambda=self.warmup_fn)
+
+
+    def loss(self, x, logging=False, return_deads=False, **kwargs):
+        x_hat, f = self.ae(x, output_features=True)
+        l2_loss = th.linalg.norm(x[:, self.target_decoder_layers] - x_hat, dim=-1).mean()
+        l1_loss = f.norm(p=1, dim=-1).mean()
+        deads = (f <= 1e-8).all(dim=0)
+        if self.steps_since_active is not None:
+            # update steps_since_active
+            self.steps_since_active[deads] += 1
+            self.steps_since_active[~deads] = 0
+        
+        loss = l2_loss + self.l1_penalty * l1_loss
+
+
+        scalars = self.ae.feature_scaler.act_func(self.ae.feature_scaler.scaler)
+        num_pos_scalars = (scalars > 1e-6).sum().item()
+        num_scalars = scalars.numel()
+        sparsity = num_pos_scalars / num_scalars
+        min_scalars = scalars.min().item()
+        max_scalars = scalars.max().item()
+        mean_scalars = scalars.mean().item()
+
+        if not logging:
+            return loss
+        else:
+            return namedtuple('LossLog', ['x', 'x_hat', 'f', 'losses'])(
+                x, x_hat, f,
+                {
+                    'l2_loss' : l2_loss.item(),
+                    'mse_loss' : (x - x_hat).pow(2).sum(dim=-1).mean().item(),
+                    'sparsity_loss' : l1_loss.item(),
+                    'loss' : loss.item(),
+                    'deads' : deads if return_deads else None,
+                    'frac_active_scalars' : sparsity,
+                    'scaler_min' : min_scalars,
+                    'scaler_max' : max_scalars,
+                    'scaler_mean' : mean_scalars
+                }
+            )